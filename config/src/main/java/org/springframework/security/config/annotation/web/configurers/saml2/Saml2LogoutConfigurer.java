--- conflicted
+++ resolved
@@ -270,12 +270,8 @@
 		return postProcess(logoutResponseFilter);
 	}
 
-<<<<<<< HEAD
-	private LogoutFilter createRelyingPartyLogoutFilter(RelyingPartyRegistrationRepository registrations) {
-=======
 	private Saml2RelyingPartyInitiatedLogoutFilter createRelyingPartyLogoutFilter(
-			RelyingPartyRegistrationResolver registrations) {
->>>>>>> 7c3a6a56
+			RelyingPartyRegistrationRepository registrations) {
 		LogoutHandler[] logoutHandlers = this.logoutHandlers.toArray(new LogoutHandler[0]);
 		Saml2RelyingPartyInitiatedLogoutSuccessHandler logoutRequestSuccessHandler = createSaml2LogoutRequestSuccessHandler(
 				registrations);
@@ -529,50 +525,6 @@
 
 	}
 
-<<<<<<< HEAD
-=======
-	private static class NoopLogoutHandler implements LogoutHandler {
-
-		@Override
-		public void logout(HttpServletRequest request, HttpServletResponse response, Authentication authentication) {
-		}
-
-	}
-
-	private static class OpenSaml4LogoutSupportFactory {
-
-		private static Saml2LogoutResponseResolver getLogoutResponseResolver(
-				RelyingPartyRegistrationResolver relyingPartyRegistrationResolver) {
-			try {
-				Class<?> logoutResponseResolver = ClassUtils.forName(
-						"org.springframework.security.saml2.provider.service.web.authentication.logout.OpenSaml4LogoutResponseResolver",
-						OpenSaml4LogoutSupportFactory.class.getClassLoader());
-				return (Saml2LogoutResponseResolver) logoutResponseResolver
-					.getDeclaredConstructor(RelyingPartyRegistrationResolver.class)
-					.newInstance(relyingPartyRegistrationResolver);
-			}
-			catch (ReflectiveOperationException ex) {
-				throw new IllegalStateException("Could not instantiate OpenSaml4LogoutResponseResolver", ex);
-			}
-		}
-
-		private static Saml2LogoutRequestResolver getLogoutRequestResolver(
-				RelyingPartyRegistrationResolver relyingPartyRegistrationResolver) {
-			try {
-				Class<?> logoutRequestResolver = ClassUtils.forName(
-						"org.springframework.security.saml2.provider.service.web.authentication.logout.OpenSaml4LogoutRequestResolver",
-						OpenSaml4LogoutSupportFactory.class.getClassLoader());
-				return (Saml2LogoutRequestResolver) logoutRequestResolver
-					.getDeclaredConstructor(RelyingPartyRegistrationResolver.class)
-					.newInstance(relyingPartyRegistrationResolver);
-			}
-			catch (ReflectiveOperationException ex) {
-				throw new IllegalStateException("Could not instantiate OpenSaml4LogoutRequestResolver", ex);
-			}
-		}
-
-	}
-
 	private static class Saml2RelyingPartyInitiatedLogoutFilter extends LogoutFilter {
 
 		Saml2RelyingPartyInitiatedLogoutFilter(LogoutSuccessHandler logoutSuccessHandler, LogoutHandler... handlers) {
@@ -581,5 +533,4 @@
 
 	}
 
->>>>>>> 7c3a6a56
 }