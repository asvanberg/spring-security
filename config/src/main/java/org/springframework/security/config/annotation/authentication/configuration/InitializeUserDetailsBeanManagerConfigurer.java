--- conflicted
+++ resolved
@@ -123,44 +123,6 @@
 			return InitializeUserDetailsBeanManagerConfigurer.this.context.getBeanProvider(type).getIfUnique();
 		}
 
-<<<<<<< HEAD
-		/**
-		 * @return a list of beans of the requested class, along with their names. If
-		 * there are no registered beans of that type, the list is empty.
-		 */
-		private <T> List<BeanWithName<T>> getBeansWithName(Class<T> type) {
-			List<BeanWithName<T>> beanWithNames = new ArrayList<>();
-			String[] beanNames = InitializeUserDetailsBeanManagerConfigurer.this.context.getBeanNamesForType(type);
-			for (String beanName : beanNames) {
-				T bean = InitializeUserDetailsBeanManagerConfigurer.this.context.getBean(beanName, type);
-				beanWithNames.add(new BeanWithName<>(bean, beanName));
-			}
-			return beanWithNames;
-		}
-
-		static class BeanWithName<T> {
-
-			private final T bean;
-
-			private final String name;
-
-			BeanWithName(T bean, String name) {
-				this.bean = bean;
-				this.name = name;
-			}
-
-			T getBean() {
-				return this.bean;
-			}
-
-			String getName() {
-				return this.name;
-			}
-
-		}
-
-=======
->>>>>>> ef7b11ac
 	}
 
 }