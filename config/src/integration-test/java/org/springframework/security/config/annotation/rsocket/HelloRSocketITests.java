/*
 * Copyright 2019 the original author or authors.
 *
 * Licensed under the Apache License, Version 2.0 (the "License");
 * you may not use this file except in compliance with the License.
 * You may obtain a copy of the License at
 *
 *      https://www.apache.org/licenses/LICENSE-2.0
 *
 * Unless required by applicable law or agreed to in writing, software
 * distributed under the License is distributed on an "AS IS" BASIS,
 * WITHOUT WARRANTIES OR CONDITIONS OF ANY KIND, either express or implied.
 * See the License for the specific language governing permissions and
 * limitations under the License.
 */

package org.springframework.security.config.annotation.rsocket;

import java.util.ArrayList;
import java.util.List;

<<<<<<< HEAD
import io.rsocket.core.RSocketServer;
=======
import io.rsocket.RSocketFactory;
import io.rsocket.exceptions.RejectedSetupException;
>>>>>>> 36ae1fe3
import io.rsocket.frame.decoder.PayloadDecoder;
import io.rsocket.transport.netty.server.CloseableChannel;
import io.rsocket.transport.netty.server.TcpServerTransport;
import org.junit.After;
import org.junit.Before;
import org.junit.Test;
import org.junit.runner.RunWith;

import org.springframework.beans.factory.annotation.Autowired;
import org.springframework.context.annotation.Bean;
import org.springframework.context.annotation.Configuration;
import org.springframework.messaging.handler.annotation.MessageMapping;
import org.springframework.messaging.rsocket.RSocketRequester;
import org.springframework.messaging.rsocket.RSocketStrategies;
import org.springframework.messaging.rsocket.annotation.support.RSocketMessageHandler;
import org.springframework.security.core.userdetails.MapReactiveUserDetailsService;
import org.springframework.security.core.userdetails.User;
import org.springframework.security.core.userdetails.UserDetails;
import org.springframework.security.rsocket.core.SecuritySocketAcceptorInterceptor;
import org.springframework.security.rsocket.metadata.BasicAuthenticationEncoder;
import org.springframework.security.rsocket.metadata.UsernamePasswordMetadata;
import org.springframework.stereotype.Controller;
import org.springframework.test.context.ContextConfiguration;
import org.springframework.test.context.junit4.SpringRunner;

import static org.assertj.core.api.Assertions.assertThat;
import static org.assertj.core.api.Assertions.assertThatExceptionOfType;

/**
 * @author Rob Winch
 */
@ContextConfiguration
@RunWith(SpringRunner.class)
public class HelloRSocketITests {

	@Autowired
	RSocketMessageHandler handler;

	@Autowired
	SecuritySocketAcceptorInterceptor interceptor;

	@Autowired
	ServerController controller;

	private CloseableChannel server;

	private RSocketRequester requester;

	@Before
	public void setup() {
<<<<<<< HEAD
		this.server = RSocketServer.create()
				.payloadDecoder(PayloadDecoder.ZERO_COPY)
				.interceptors((registry) -> {
					registry.forSocketAcceptor(this.interceptor);
				})
				.acceptor(this.handler.responder())
				.bind(TcpServerTransport.create("localhost", 0))
				.block();
=======
		// @formatter:off
		this.server = RSocketFactory.receive()
			.frameDecoder(PayloadDecoder.ZERO_COPY)
			.addSocketAcceptorPlugin(this.interceptor)
			.acceptor(this.handler.responder())
			.transport(TcpServerTransport.create("localhost", 0))
			.start()
			.block();
		// @formatter:on
>>>>>>> 36ae1fe3
	}

	@After
	public void dispose() {
		this.requester.rsocket().dispose();
		this.server.dispose();
		this.controller.payloads.clear();
	}

	@Test
	public void retrieveMonoWhenSecureThenDenied() throws Exception {
		// @formatter:off
		this.requester = RSocketRequester.builder()
			.rsocketStrategies(this.handler.getRSocketStrategies())
			.connectTcp("localhost", this.server.address().getPort())
			.block();
		// @formatter:on
		String data = "rob";
		// @formatter:off
		assertThatExceptionOfType(Exception.class).isThrownBy(
				() -> this.requester.route("secure.retrieve-mono")
						.data(data)
						.retrieveMono(String.class)
						.block()
				)
				.matches((ex) -> ex instanceof RejectedSetupException
						|| ex.getClass().toString().contains("ReactiveException"));
		// @formatter:on
		// FIXME: https://github.com/rsocket/rsocket-java/issues/686
		assertThat(this.controller.payloads).isEmpty();
	}

	@Test
	public void retrieveMonoWhenAuthorizedThenGranted() throws Exception {
		UsernamePasswordMetadata credentials = new UsernamePasswordMetadata("rob", "password");
		// @formatter:off
		this.requester = RSocketRequester.builder()
			.setupMetadata(credentials, UsernamePasswordMetadata.BASIC_AUTHENTICATION_MIME_TYPE)
			.rsocketStrategies(this.handler.getRSocketStrategies())
			.connectTcp("localhost", this.server.address().getPort())
			.block();
		// @formatter:on
		String data = "rob";
		// @formatter:off
		String hiRob = this.requester.route("secure.retrieve-mono")
			.metadata(credentials, UsernamePasswordMetadata.BASIC_AUTHENTICATION_MIME_TYPE)
			.data(data)
			.retrieveMono(String.class)
			.block();
		// @formatter:on
		assertThat(hiRob).isEqualTo("Hi rob");
		assertThat(this.controller.payloads).containsOnly(data);
	}

	@Configuration
	@EnableRSocketSecurity
	static class Config {

		@Bean
		ServerController controller() {
			return new ServerController();
		}

		@Bean
		RSocketMessageHandler messageHandler() {
			RSocketMessageHandler handler = new RSocketMessageHandler();
			handler.setRSocketStrategies(rsocketStrategies());
			return handler;
		}

		@Bean
		RSocketStrategies rsocketStrategies() {
			return RSocketStrategies.builder().encoder(new BasicAuthenticationEncoder()).build();
		}

		@Bean
		MapReactiveUserDetailsService uds() {
			// @formatter:off
			UserDetails rob = User.withDefaultPasswordEncoder()
					.username("rob")
					.password("password")
					.roles("USER", "ADMIN")
					.build();
			// @formatter:on
			return new MapReactiveUserDetailsService(rob);
		}

	}

	@Controller
	static class ServerController {

		private List<String> payloads = new ArrayList<>();

		@MessageMapping("**")
		String retrieveMono(String payload) {
			add(payload);
			return "Hi " + payload;
		}

		private void add(String p) {
			this.payloads.add(p);
		}

	}

}<|MERGE_RESOLUTION|>--- conflicted
+++ resolved
@@ -19,12 +19,8 @@
 import java.util.ArrayList;
 import java.util.List;
 
-<<<<<<< HEAD
 import io.rsocket.core.RSocketServer;
-=======
-import io.rsocket.RSocketFactory;
 import io.rsocket.exceptions.RejectedSetupException;
->>>>>>> 36ae1fe3
 import io.rsocket.frame.decoder.PayloadDecoder;
 import io.rsocket.transport.netty.server.CloseableChannel;
 import io.rsocket.transport.netty.server.TcpServerTransport;
@@ -75,26 +71,16 @@
 
 	@Before
 	public void setup() {
-<<<<<<< HEAD
+		// @formatter:off
 		this.server = RSocketServer.create()
 				.payloadDecoder(PayloadDecoder.ZERO_COPY)
-				.interceptors((registry) -> {
-					registry.forSocketAcceptor(this.interceptor);
-				})
+				.interceptors((registry) ->
+					registry.forSocketAcceptor(this.interceptor)
+				)
 				.acceptor(this.handler.responder())
 				.bind(TcpServerTransport.create("localhost", 0))
 				.block();
-=======
-		// @formatter:off
-		this.server = RSocketFactory.receive()
-			.frameDecoder(PayloadDecoder.ZERO_COPY)
-			.addSocketAcceptorPlugin(this.interceptor)
-			.acceptor(this.handler.responder())
-			.transport(TcpServerTransport.create("localhost", 0))
-			.start()
-			.block();
 		// @formatter:on
->>>>>>> 36ae1fe3
 	}
 
 	@After
