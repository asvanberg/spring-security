[[servlet-authentication-form]]
= Form Login
:figures: servlet/authentication/unpwd

Spring Security provides support for username and password being provided through an HTML form.
This section provides details on how form based authentication works within Spring Security.
// FIXME: describe authenticationentrypoint, authenticationfailurehandler, authenticationsuccesshandler

This section examines how form-based login works within Spring Security.
First, we see how the user is redirected to the login form:

.Redirecting to the Login Page
image::{figures}/loginurlauthenticationentrypoint.png[]

The preceding figure builds off our xref:servlet/architecture.adoc#servlet-securityfilterchain[`SecurityFilterChain`] diagram.

image:{icondir}/number_1.png[] First, a user makes an unauthenticated request to the resource (`/private`) for which it is not authorized.

image:{icondir}/number_2.png[] Spring Security's xref:servlet/authorization/authorize-requests.adoc#servlet-authorization-filtersecurityinterceptor[`FilterSecurityInterceptor`] indicates that the unauthenticated request is __Denied__ by throwing an `AccessDeniedException`.

image:{icondir}/number_3.png[] Since the user is not authenticated, xref:servlet/architecture.adoc#servlet-exceptiontranslationfilter[`ExceptionTranslationFilter`] initiates __Start Authentication__ and sends a redirect to the login page with the configured xref:servlet/authentication/architecture.adoc#servlet-authentication-authenticationentrypoint[`AuthenticationEntryPoint`].
In most cases, the `AuthenticationEntryPoint` is an instance of {security-api-url}org/springframework/security/web/authentication/LoginUrlAuthenticationEntryPoint.html[`LoginUrlAuthenticationEntryPoint`].

image:{icondir}/number_4.png[] The browser requests the login page to which it was redirected.

image:{icondir}/number_5.png[] Something within the application, must <<servlet-authentication-form-custom,render the login page>>.

[[servlet-authentication-usernamepasswordauthenticationfilter]]
When the username and password are submitted, the `UsernamePasswordAuthenticationFilter` authenticates the username and password.
The `UsernamePasswordAuthenticationFilter` extends xref:servlet/authentication/architecture.adoc#servlet-authentication-abstractprocessingfilter[AbstractAuthenticationProcessingFilter], so the following diagram should look pretty similar:

.Authenticating Username and Password
image::{figures}/usernamepasswordauthenticationfilter.png[]

The figure builds off our xref:servlet/architecture.adoc#servlet-securityfilterchain[`SecurityFilterChain`] diagram.


image:{icondir}/number_1.png[] When the user submits their username and password, the `UsernamePasswordAuthenticationFilter` creates a `UsernamePasswordAuthenticationToken`, which is a type of  xref:servlet/authentication/architecture.adoc#servlet-authentication-authentication[`Authentication`], by extracting the username and password from the `HttpServletRequest` instance.

image:{icondir}/number_2.png[]  Next, the `UsernamePasswordAuthenticationToken` is passed into the `AuthenticationManager` instance to be authenticated.
The details of what `AuthenticationManager` looks like depend on how the xref:servlet/authentication/passwords/index.adoc#servlet-authentication-unpwd-storage[user information is stored].

image:{icondir}/number_3.png[] If authentication fails, then __Failure__.

. The xref:servlet/authentication/architecture.adoc#servlet-authentication-securitycontextholder[SecurityContextHolder] is cleared out.
. `RememberMeServices.loginFail` is invoked.
If remember me is not configured, this is a no-op.
See the {security-api-url}org/springframework/security/web/authentication/RememberMeServices.html[`RememberMeServices`] interface in the Javadoc.
. `AuthenticationFailureHandler` is invoked.
See the {security-api-url}org/springframework/security/web/authentication/AuthenticationFailureHandler.html[`AuthenticationFailureHandler`] class in the Javadoc

image:{icondir}/number_4.png[] If authentication is successful, then __Success__.

. `SessionAuthenticationStrategy` is notified of a new login.
See the {security-api-url}org/springframework/security/web/authentication/session/SessionAuthenticationStrategy.html[`SessionAuthenticationStrategy`] interface in the Javadoc.
. The xref:servlet/authentication/architecture.adoc#servlet-authentication-authentication[Authentication] is set on the xref:servlet/authentication/architecture.adoc#servlet-authentication-securitycontextholder[SecurityContextHolder].
See the {security-api-url}org/springframework/security/web/context/SecurityContextPersistenceFilter.html[`SecurityContextPersistenceFilter`] class in the Javadoc.
. `RememberMeServices.loginSuccess` is invoked.
If remember me is not configured, this is a no-op.
See the {security-api-url}org/springframework/security/web/authentication/RememberMeServices.html[`RememberMeServices`] interface in the Javadoc.
. `ApplicationEventPublisher` publishes an `InteractiveAuthenticationSuccessEvent`.
. The `AuthenticationSuccessHandler` is invoked. Typically, this is a `SimpleUrlAuthenticationSuccessHandler`, which redirects to a request saved by xref:servlet/architecture.adoc#servlet-exceptiontranslationfilter[`ExceptionTranslationFilter`] when we redirect to the login page.

[[servlet-authentication-form-min]]
By default, Spring Security form login is enabled.
However, as soon as any servlet-based configuration is provided, form based login must be explicitly provided.
The following example shows a minimal, explicit Java configuration:

<<<<<<< HEAD
.Form Login
====
.Java
=======
.Form Log In
[tabs]
======
Java::
+
>>>>>>> 7da99acc
[source,java,role="primary"]
----
public SecurityFilterChain filterChain(HttpSecurity http) {
	http
		.formLogin(withDefaults());
	// ...
}
----

XML::
+
[source,xml,role="secondary"]
----
<http>
	<!-- ... -->
	<form-login />
</http>
----

Kotlin::
+
[source,kotlin,role="secondary"]
----
open fun filterChain(http: HttpSecurity): SecurityFilterChain {
	http {
		formLogin { }
	}
	// ...
}
----
======

In the preceding configuration, Spring Security renders a default login page.
Most production applications require a custom login form.

[[servlet-authentication-form-custom]]
The following configuration demonstrates how to provide a custom login form.

<<<<<<< HEAD
.Custom Login Form Configuration
====
.Java
=======
.Custom Log In Form Configuration
[tabs]
======
Java::
+
>>>>>>> 7da99acc
[source,java,role="primary"]
----
public SecurityFilterChain filterChain(HttpSecurity http) {
	http
		.formLogin(form -> form
			.loginPage("/login")
			.permitAll()
		);
	// ...
}
----

XML::
+
[source,xml,role="secondary"]
----
<http>
	<!-- ... -->
	<intercept-url pattern="/login" access="permitAll" />
	<form-login login-page="/login" />
</http>
----

Kotlin::
+
[source,kotlin,role="secondary"]
----
open fun filterChain(http: HttpSecurity): SecurityFilterChain {
	http {
		formLogin {
			loginPage = "/login"
			permitAll()
		}
	}
	// ...
}
----
======

[[servlet-authentication-form-custom-html]]
When the login page is specified in the Spring Security configuration, you are responsible for rendering the page.
// FIXME: default login page rendered by Spring Security
The following https://www.thymeleaf.org/[Thymeleaf] template produces an HTML login form that complies with a login page of `/login`.:

<<<<<<< HEAD
.Login Form
====
.src/main/resources/templates/login.html
=======
.Log In Form - src/main/resources/templates/login.html
>>>>>>> 7da99acc
[source,xml]
----
<!DOCTYPE html>
<html xmlns="http://www.w3.org/1999/xhtml" xmlns:th="https://www.thymeleaf.org">
	<head>
		<title>Please Log In</title>
	</head>
	<body>
		<h1>Please Log In</h1>
		<div th:if="${param.error}">
			Invalid username and password.</div>
		<div th:if="${param.logout}">
			You have been logged out.</div>
		<form th:action="@{/login}" method="post">
			<div>
			<input type="text" name="username" placeholder="Username"/>
			</div>
			<div>
			<input type="password" name="password" placeholder="Password"/>
			</div>
			<input type="submit" value="Log in" />
		</form>
	</body>
</html>
----

There are a few key points about the default HTML form:

* The form should perform a `post` to `/login`.
* The form needs to include a xref:servlet/exploits/csrf.adoc#servlet-csrf[CSRF Token], which is xref:servlet/exploits/csrf.adoc#servlet-csrf-include-form-auto[automatically included] by Thymeleaf.
* The form should specify the username in a parameter named `username`.
* The form should specify the password in a parameter named `password`.
* If the HTTP parameter named `error` is found, it indicates the user failed to provide a valid username or password.
* If the HTTP parameter named `logout` is found, it indicates the user has logged out successfully.

Many users do not need much more than to customize the login page.
However, if needed, you can customize everything shown earlier with additional configuration.

[[servlet-authentication-form-custom-controller]]
If you use Spring MVC, you need a controller that maps `GET /login` to the login template we created.
The following example shows a minimal `LoginController`:

.LoginController
[tabs]
======
Java::
+
[source,java,role="primary"]
----
@Controller
class LoginController {
	@GetMapping("/login")
	String login() {
		return "login";
	}
}
----

Kotlin::
+
[source,kotlin,role="secondary"]
----
@Controller
class LoginController {
    @GetMapping("/login")
    fun login(): String {
        return "login"
    }
}
----
======<|MERGE_RESOLUTION|>--- conflicted
+++ resolved
@@ -66,17 +66,11 @@
 However, as soon as any servlet-based configuration is provided, form based login must be explicitly provided.
 The following example shows a minimal, explicit Java configuration:
 
-<<<<<<< HEAD
 .Form Login
-====
-.Java
-=======
-.Form Log In
 [tabs]
 ======
 Java::
 +
->>>>>>> 7da99acc
 [source,java,role="primary"]
 ----
 public SecurityFilterChain filterChain(HttpSecurity http) {
@@ -115,17 +109,11 @@
 [[servlet-authentication-form-custom]]
 The following configuration demonstrates how to provide a custom login form.
 
-<<<<<<< HEAD
 .Custom Login Form Configuration
-====
-.Java
-=======
-.Custom Log In Form Configuration
 [tabs]
 ======
 Java::
 +
->>>>>>> 7da99acc
 [source,java,role="primary"]
 ----
 public SecurityFilterChain filterChain(HttpSecurity http) {
@@ -170,13 +158,7 @@
 // FIXME: default login page rendered by Spring Security
 The following https://www.thymeleaf.org/[Thymeleaf] template produces an HTML login form that complies with a login page of `/login`.:
 
-<<<<<<< HEAD
-.Login Form
-====
-.src/main/resources/templates/login.html
-=======
-.Log In Form - src/main/resources/templates/login.html
->>>>>>> 7da99acc
+.Login Form - src/main/resources/templates/login.html
 [source,xml]
 ----
 <!DOCTYPE html>
