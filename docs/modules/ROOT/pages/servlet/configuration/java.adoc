
[[jc]]
= Java Configuration

General support for https://docs.spring.io/spring/docs/3.1.x/spring-framework-reference/html/beans.html#beans-java[Java configuration] was added to Spring Framework in Spring 3.1.
Spring Security 3.2 introduced Java configuration to let users configure Spring Security without the use of any XML.

If you are familiar with the xref:servlet/configuration/xml-namespace.adoc#ns-config[Security Namespace Configuration], you should find quite a few similarities between it and Spring Security Java configuration.

[NOTE]
====
Spring Security provides https://github.com/spring-projects/spring-security-samples/tree/main/servlet/java-configuration[lots of sample applications] to demonstrate the use of Spring Security Java Configuration.
====

[[jc-hello-wsca]]
== Hello Web Security Java Configuration

The first step is to create our Spring Security Java Configuration.
The configuration creates a Servlet Filter known as the `springSecurityFilterChain`, which is responsible for all the security (protecting the application URLs, validating submitted username and passwords, redirecting to the log in form, and so on) within your application.
The following example shows the most basic example of a Spring Security Java Configuration:

[source,java]
----
import org.springframework.beans.factory.annotation.Autowired;

import org.springframework.context.annotation.*;
import org.springframework.security.config.annotation.authentication.builders.*;
import org.springframework.security.config.annotation.web.configuration.*;

@Configuration
@EnableWebSecurity
public class WebSecurityConfig {

	@Bean
	public UserDetailsService userDetailsService() {
		InMemoryUserDetailsManager manager = new InMemoryUserDetailsManager();
		manager.createUser(User.withDefaultPasswordEncoder().username("user").password("password").roles("USER").build());
		return manager;
	}
}
----

This configuration is not complex or extensive, but it does a lot:

* Require authentication to every URL in your application
* Generate a login form for you
* Let the user with a *Username* of `user` and a *Password* of `password` authenticate with form based authentication
* Let the user logout
* https://en.wikipedia.org/wiki/Cross-site_request_forgery[CSRF attack] prevention
* https://en.wikipedia.org/wiki/Session_fixation[Session Fixation] protection
* Security Header integration:
** https://en.wikipedia.org/wiki/HTTP_Strict_Transport_Security[HTTP Strict Transport Security] for secure requests
** https://msdn.microsoft.com/en-us/library/ie/gg622941(v=vs.85).aspx[X-Content-Type-Options] integration
** Cache Control (which you can override later in your application to allow caching of your static resources)
** https://msdn.microsoft.com/en-us/library/dd565647(v=vs.85).aspx[X-XSS-Protection] integration
** X-Frame-Options integration to help prevent https://en.wikipedia.org/wiki/Clickjacking[Clickjacking]
* Integration with the following Servlet API methods:
** https://docs.oracle.com/javaee/6/api/javax/servlet/http/HttpServletRequest.html#getRemoteUser()[`HttpServletRequest#getRemoteUser()`]
** https://docs.oracle.com/javaee/6/api/javax/servlet/http/HttpServletRequest.html#getUserPrincipal()[`HttpServletRequest#getUserPrincipal()`]
** https://docs.oracle.com/javaee/6/api/javax/servlet/http/HttpServletRequest.html#isUserInRole(java.lang.String)[`HttpServletRequest#isUserInRole(java.lang.String)`]
** https://docs.oracle.com/javaee/6/api/javax/servlet/http/HttpServletRequest.html#login(java.lang.String,%20java.lang.String)[`HttpServletRequest#login(java.lang.String, java.lang.String)`]
** https://docs.oracle.com/javaee/6/api/javax/servlet/http/HttpServletRequest.html#logout()[`HttpServletRequest#logout()`]

=== AbstractSecurityWebApplicationInitializer

The next step is to register the `springSecurityFilterChain` with the WAR file.
You can do so in Java configuration with https://docs.spring.io/spring/docs/3.2.x/spring-framework-reference/html/mvc.html#mvc-container-config[Spring's `WebApplicationInitializer` support] in a Servlet 3.0+ environment.
Not surprisingly, Spring Security provides a base class (`AbstractSecurityWebApplicationInitializer`) to ensure that the `springSecurityFilterChain` gets registered for you.
The way in which we use `AbstractSecurityWebApplicationInitializer` differs depending on if we are already using Spring or if Spring Security is the only Spring component in our application.

* <<abstractsecuritywebapplicationinitializer-without-existing-spring>> - Use these instructions if you are not already using Spring
* <<abstractsecuritywebapplicationinitializer-with-spring-mvc>> - Use these instructions if you are already using Spring

[[abstractsecuritywebapplicationinitializer-without-existing-spring]]
=== AbstractSecurityWebApplicationInitializer without Existing Spring

If you are not using Spring or Spring MVC, you need to pass the `WebSecurityConfig` to the superclass to ensure the configuration is picked up:

[source,java]
----
import org.springframework.security.web.context.*;

public class SecurityWebApplicationInitializer
	extends AbstractSecurityWebApplicationInitializer {

	public SecurityWebApplicationInitializer() {
		super(WebSecurityConfig.class);
	}
}
----

The `SecurityWebApplicationInitializer`:

* Automatically registers the `springSecurityFilterChain` Filter for every URL in your application.
* Add a `ContextLoaderListener` that loads the <<jc-hello-wsca,WebSecurityConfig>>.

[[abstractsecuritywebapplicationinitializer-with-spring-mvc]]
=== AbstractSecurityWebApplicationInitializer with Spring MVC

If we use Spring elsewhere in our application, we probably already have a `WebApplicationInitializer` that is loading our Spring Configuration.
If we use the previous configuration, we would get an error.
Instead, we should register Spring Security with the existing `ApplicationContext`.
For example, if we use Spring MVC, our `SecurityWebApplicationInitializer` could look something like the following:

[source,java]
----
import org.springframework.security.web.context.*;

public class SecurityWebApplicationInitializer
	extends AbstractSecurityWebApplicationInitializer {

}
----

<<<<<<< HEAD
This onlys register the `springSecurityFilterChain` for every URL in your application.
After that, we need to ensure that `WebSecurityConfig` was loaded in our existing `ApplicationInitializer`.
For example, if we use Spring MVC it is added in the `getRootConfigClasses()`:
=======
This would simply only register the springSecurityFilterChain Filter for every URL in your application.
After that we would ensure that `WebSecurityConfig` was loaded in our existing ApplicationInitializer.
For example, if we were using Spring MVC it would be added in the `getServletConfigClasses()`
>>>>>>> c336ca49

[[message-web-application-inititializer-java]]
[source,java]
----
public class MvcWebApplicationInitializer extends
		AbstractAnnotationConfigDispatcherServletInitializer {

	@Override
	protected Class<?>[] getServletConfigClasses() {
		return new Class[] { WebSecurityConfig.class, WebMvcConfig.class };
	}

	// ... other overrides ...
}
----

The reason for this is that Spring Security needs to be able to inspect some Spring MVC configuration in order to appropriately configure xref:servlet/authorization/authorize-http-requests.adoc#_request_matchers[underlying request matchers], so they need to be in the same application context.
Placing Spring Security in `getRootConfigClasses` places it into a parent application context that may not be able to find Spring MVC's `HandlerMappingIntrospector`.

==== Configuring for Multiple Spring MVC Dispatchers

If desired, any Spring Security configuration that is unrelated to Spring MVC may be placed in a different configuration class like so:

[source,java]
----
public class MvcWebApplicationInitializer extends
		AbstractAnnotationConfigDispatcherServletInitializer {

	@Override
    protected Class<?>[] getRootConfigClasses() {
		return new Class[] { NonWebSecurityConfig.class };
    }

	@Override
	protected Class<?>[] getServletConfigClasses() {
		return new Class[] { WebSecurityConfig.class, WebMvcConfig.class };
	}

	// ... other overrides ...
}
----

This can be helpful if you have multiple instances of `AbstractAnnotationConfigDispatcherServletInitializer` and don't want to duplicate the general security configuration across both of them.

[[jc-httpsecurity]]
== HttpSecurity

Thus far, our <<jc-hello-wsca,`WebSecurityConfig`>> contains only information about how to authenticate our users.
How does Spring Security know that we want to require all users to be authenticated?
How does Spring Security know we want to support form-based authentication?
Actually, there is a configuration class (called `SecurityFilterChain`) that is being invoked behind the scenes.
It is configured with the following default implementation:

[source,java]
----
@Bean
public SecurityFilterChain filterChain(HttpSecurity http) throws Exception {
	http
		.authorizeRequests(authorize -> authorize
			.anyRequest().authenticated()
		)
		.formLogin(withDefaults())
		.httpBasic(withDefaults());
	return http.build();
}
----

The default configuration (shown in the preceding example):

* Ensures that any request to our application requires the user to be authenticated
* Lets users authenticate with form based login
* Lets users authenticate with HTTP Basic authentication

Note that this configuration is parallels the XML Namespace configuration:

[source,xml]
----
<http>
	<intercept-url pattern="/**" access="authenticated"/>
	<form-login />
	<http-basic />
</http>
----

== Multiple HttpSecurity Instances

We can configure multiple `HttpSecurity` instances just as we can have multiple `<http>` blocks in XML.
The key is to register multiple `SecurityFilterChain` ``@Bean``s.
The following example has a different configuration for URL's that start with `/api/`.

[source,java]
----
@Configuration
@EnableWebSecurity
public class MultiHttpSecurityConfig {
	@Bean                                                             <1>
	public UserDetailsService userDetailsService() throws Exception {
		// ensure the passwords are encoded properly
		UserBuilder users = User.withDefaultPasswordEncoder();
		InMemoryUserDetailsManager manager = new InMemoryUserDetailsManager();
		manager.createUser(users.username("user").password("password").roles("USER").build());
		manager.createUser(users.username("admin").password("password").roles("USER","ADMIN").build());
		return manager;
	}

	@Bean
	@Order(1)                                                        <2>
	public SecurityFilterChain apiFilterChain(HttpSecurity http) throws Exception {
		http
			.securityMatcher("/api/**")                                   <3>
			.authorizeHttpRequests(authorize -> authorize
				.anyRequest().hasRole("ADMIN")
			)
			.httpBasic(withDefaults());
		return http.build();
	}

	@Bean                                                            <4>
	public SecurityFilterChain formLoginFilterChain(HttpSecurity http) throws Exception {
		http
			.authorizeHttpRequests(authorize -> authorize
				.anyRequest().authenticated()
			)
			.formLogin(withDefaults());
		return http.build();
	}
}
----
<1> Configure Authentication as usual.
<2> Create an instance of `SecurityFilterChain` that contains `@Order` to specify which `SecurityFilterChain` should be considered first.
<3> The `http.securityMatcher` states that this `HttpSecurity` is applicable only to URLs that start with `/api/`.
<4> Create another instance of `SecurityFilterChain`.
If the URL does not start with `/api/`, this configuration is used.
This configuration is considered after `apiFilterChain`, since it has an `@Order` value after `1` (no `@Order` defaults to last).

[[jc-custom-dsls]]
== Custom DSLs

You can provide your own custom DSLs in Spring Security:

[source,java]
----
public class MyCustomDsl extends AbstractHttpConfigurer<MyCustomDsl, HttpSecurity> {
	private boolean flag;

	@Override
	public void init(HttpSecurity http) throws Exception {
		// any method that adds another configurer
		// must be done in the init method
		http.csrf().disable();
	}

	@Override
	public void configure(HttpSecurity http) throws Exception {
		ApplicationContext context = http.getSharedObject(ApplicationContext.class);

		// here we lookup from the ApplicationContext. You can also just create a new instance.
		MyFilter myFilter = context.getBean(MyFilter.class);
		myFilter.setFlag(flag);
		http.addFilterBefore(myFilter, UsernamePasswordAuthenticationFilter.class);
	}

	public MyCustomDsl flag(boolean value) {
		this.flag = value;
		return this;
	}

	public static MyCustomDsl customDsl() {
		return new MyCustomDsl();
	}
}
----

[NOTE]
====
This is actually how methods like `HttpSecurity.authorizeRequests()` are implemented.
====

You can then use the custom DSL:

[source,java]
----
@Configuration
@EnableWebSecurity
public class Config {
	@Bean
	public SecurityFilterChain filterChain(HttpSecurity http) throws Exception {
		http
			.apply(customDsl())
				.flag(true)
				.and()
			...;
		return http.build();
	}
}
----

The code is invoked in the following order:

* Code in the `Config.filterChain` method is invoked
* Code in the `MyCustomDsl.init` method is invoked
* Code in the `MyCustomDsl.configure` method is invoked

If you want, you can have `HttpSecurity` add `MyCustomDsl` by default by using `SpringFactories`.
For example, you can create a resource on the classpath named `META-INF/spring.factories` with the following contents:

.META-INF/spring.factories
[source]
----
org.springframework.security.config.annotation.web.configurers.AbstractHttpConfigurer = sample.MyCustomDsl
----

You can also explicit disable the default:

[source,java]
----
@Configuration
@EnableWebSecurity
public class Config {
	@Bean
	public SecurityFilterChain filterChain(HttpSecurity http) throws Exception {
		http
			.apply(customDsl()).disable()
			...;
		return http.build();
	}
}
----

[[post-processing-configured-objects]]
== Post Processing Configured Objects

Spring Security's Java configuration does not expose every property of every object that it configures.
This simplifies the configuration for a majority of users.
After all, if every property were exposed, users could use standard bean configuration.

While there are good reasons to not directly expose every property, users may still need more advanced configuration options.
To address this issue, Spring Security introduces the concept of an `ObjectPostProcessor`, which can be used to modify or replace many of the `Object` instances created by the Java Configuration.
For example, to configure the `filterSecurityPublishAuthorizationSuccess` property on `FilterSecurityInterceptor`, you can use the following:

[source,java]
----
@Bean
public SecurityFilterChain filterChain(HttpSecurity http) throws Exception {
	http
		.authorizeRequests(authorize -> authorize
			.anyRequest().authenticated()
			.withObjectPostProcessor(new ObjectPostProcessor<FilterSecurityInterceptor>() {
				public <O extends FilterSecurityInterceptor> O postProcess(
						O fsi) {
					fsi.setPublishAuthorizationSuccess(true);
					return fsi;
				}
			})
		);
	return http.build();
}
----<|MERGE_RESOLUTION|>--- conflicted
+++ resolved
@@ -112,15 +112,9 @@
 }
 ----
 
-<<<<<<< HEAD
 This onlys register the `springSecurityFilterChain` for every URL in your application.
 After that, we need to ensure that `WebSecurityConfig` was loaded in our existing `ApplicationInitializer`.
-For example, if we use Spring MVC it is added in the `getRootConfigClasses()`:
-=======
-This would simply only register the springSecurityFilterChain Filter for every URL in your application.
-After that we would ensure that `WebSecurityConfig` was loaded in our existing ApplicationInitializer.
-For example, if we were using Spring MVC it would be added in the `getServletConfigClasses()`
->>>>>>> c336ca49
+For example, if we use Spring MVC it is added in the `getServletConfigClasses()`:
 
 [[message-web-application-inititializer-java]]
 [source,java]
