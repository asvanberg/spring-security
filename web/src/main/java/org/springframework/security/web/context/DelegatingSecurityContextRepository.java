--- conflicted
+++ resolved
@@ -46,9 +46,6 @@
 
 	@Override
 	public SecurityContext loadContext(HttpRequestResponseHolder requestResponseHolder) {
-<<<<<<< HEAD
-		return loadDeferredContext(requestResponseHolder.getRequest()).get();
-=======
 		SecurityContext result = null;
 		for (SecurityContextRepository delegate : this.delegates) {
 			SecurityContext delegateResult = delegate.loadContext(requestResponseHolder);
@@ -57,7 +54,6 @@
 			}
 		}
 		return result;
->>>>>>> 8d664bc4
 	}
 
 	@Override
